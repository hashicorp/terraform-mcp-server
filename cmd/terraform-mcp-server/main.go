--- conflicted
+++ resolved
@@ -112,13 +112,10 @@
 	// Check if stateless mode is enabled
 	isStateless := shouldUseStatelessMode()
 
-<<<<<<< HEAD
-=======
 	// Ensure endpoint path starts with /
 	if !strings.HasPrefix(endpointPath, "/") {
 		endpointPath = "/" + endpointPath
 	}
->>>>>>> 6e1a8924
 	// Create StreamableHTTP server which implements the new streamable-http transport
 	// This is the modern MCP transport that supports both direct HTTP responses and SSE streams
 	opts := []server.StreamableHTTPOption{
@@ -141,11 +138,7 @@
 	baseStreamableServer := server.NewStreamableHTTPServer(hcServer, opts...)
 
 	// Load CORS configuration
-<<<<<<< HEAD
 	corsConfig := client.LoadCORSConfigFromEnv()
-=======
-	corsConfig := LoadCORSConfigFromEnv()
->>>>>>> 6e1a8924
 
 	// Log CORS configuration
 	logger.Infof("CORS Mode: %s", corsConfig.Mode)
@@ -284,12 +277,8 @@
 	transportMode := os.Getenv("TRANSPORT_MODE")
 	return transportMode == "http" || transportMode == "streamable-http" ||
 		os.Getenv("TRANSPORT_PORT") != "" ||
-<<<<<<< HEAD
-		os.Getenv("TRANSPORT_HOST") != ""
-=======
 		os.Getenv("TRANSPORT_HOST") != "" ||
 		os.Getenv("MCP_ENDPOINT") != ""
->>>>>>> 6e1a8924
 }
 
 // shouldUseStatelessMode returns true if the MCP_SESSION_MODE environment variable is set to "stateless"
