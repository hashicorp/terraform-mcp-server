# <img src="public/images/Terraform-LogoMark_onDark.svg" width="30" align="left" style="margin-right: 12px;"/> Terraform MCP Server

The Terraform MCP Server is a [Model Context Protocol (MCP)](https://modelcontextprotocol.io/introduction)
server that provides seamless integration with Terraform Registry APIs, enabling advanced
automation and interaction capabilities for Infrastructure as Code (IaC) development.

## Features

- **Dual Transport Support**: Both Stdio and StreamableHTTP transports with configurable endpoints
- **Terraform Registry Integration**: Direct integration with public Terraform Registry APIs for providers, modules, and policies
- **HCP Terraform & Terraform Enterprise Support**: Full workspace management, organization/project listing, and private registry access
- **Workspace Operations**: Create, update, delete workspaces with support for variables, tags, and run management

> **Security Note:** At this stage, the MCP server is intended for local use only. If using the StreamableHTTP transport, always configure the MCP_ALLOWED_ORIGINS environment variable to restrict access to trusted origins only. This helps prevent DNS rebinding attacks and other cross-origin vulnerabilities.

> **Security Note:** Depending on the query, the MCP server may expose certain Terraform data to the MCP client and LLM. Do not use the MCP server with untrusted MCP clients or LLMs.

> **Legal Note:** Your use of a third party MCP Client/LLM is subject solely to the terms of use for such MCP/LLM, and IBM is not responsible for the performance of such third party tools. IBM expressly disclaims any and all warranties and liability for third party MCP Clients/LLMs, and may not be able to provide support to resolve issues which are caused by the third party tools. 

> **Caution:**  The outputs and recommendations provided by the MCP server are generated dynamically and may vary based on the query, model, and the connected MCP client. Users should thoroughly review all outputs/recommendations to ensure they align with their organization’s security best practices, cost-efficiency goals, and compliance requirements before implementation.

## Prerequisites

1. Ensure [Docker](https://www.docker.com/) is installed and running to use the server in a containerized environment.
1. Install an AI assistant that supports the Model Context Protocol (MCP).

## Command Line Options

**Environment Variables:**

| Variable | Description | Default |
|----------|-------------|---------|
| `TFE_ADDRESS` | HCP Terraform or TFE address | `"https://app.terraform.io"` |
| `TFE_TOKEN` | Terraform Enterprise API token | `""` (empty) |
| `TFE_SKIP_TLS_VERIFY` | Skip HCP Terraform or Terraform Enterprise TLS verification | `false` |
| `TRANSPORT_MODE` | Set to `streamable-http` to enable HTTP transport (legacy `http` value still supported) | `stdio` |
| `TRANSPORT_HOST` | Host to bind the HTTP server | `127.0.0.1` |
| `TRANSPORT_PORT` | HTTP server port | `8080` |
| `MCP_ENDPOINT` | HTTP server endpoint path | `/mcp` |
| `MCP_SESSION_MODE` | Session mode: `stateful` or `stateless` | `stateful` |
| `MCP_ALLOWED_ORIGINS` | Comma-separated list of allowed origins for CORS | `""` (empty) |
| `MCP_CORS_MODE` | CORS mode: `strict`, `development`, or `disabled` | `strict` |
| `MCP_TLS_CERT_FILE` | Path to TLS cert file, required for non-localhost deployment (e.g. `/path/to/cert.pem`) | `""` (empty) |
| `MCP_TLS_KEY_FILE` |  Path to TLS key file, required for non-localhost deployment (e.g. `/path/to/key.pem`)| `""` (empty) |
| `MCP_RATE_LIMIT_GLOBAL` | Global rate limit (format: `rps:burst`) | `10:20` |
| `MCP_RATE_LIMIT_SESSION` | Per-session rate limit (format: `rps:burst`) | `5:10` |
| `ENABLE_TF_OPERATIONS` | Enable tools that require explicit approval | `false` |

```bash
# Stdio mode
terraform-mcp-server stdio [--log-file /path/to/log]

# StreamableHTTP mode
terraform-mcp-server streamable-http [--transport-port 8080] [--transport-host 127.0.0.1] [--mcp-endpoint /mcp] [--log-file /path/to/log]
```

<<<<<<< HEAD
=======
## Session Modes

The Terraform MCP Server supports two session modes when using the StreamableHTTP transport:

- **Stateful Mode (Default)**: Maintains session state between requests, enabling context-aware operations.

- **Stateless Mode**: Each request is processed independently without maintaining session state, which can be useful for high-availability deployments or when using load balancers.

To enable stateless mode, set the environment variable:

```bash
export MCP_SESSION_MODE=stateless
```

## Instructions

Default instructions for the MCP server is located in `cmd/terraform-mcp-server/instructions.md`, if those do not seem appropriate for your organization's Terraform practices or if the MCP server is producing inccurate responses, please replace them with your own instructions and rebuild the container or binary. An example of such instruction is located in `instructions/example-mcp-instructions.md`

`AGENTS.md` essentially behaves as READMEs for coding agents: a dedicated, predictable place to provide the context and instructions to help AI coding agents work on your project. One `AGENTS.md` file works with different coding agents. An example of such instruction is located in `instructions/example-AGENTS.md`, in order to use it commit a file name `AGENTS.md` to the directory where your Terraform configurations reside.

>>>>>>> 0220bcf6
## Installation

### Usage with Visual Studio Code

Add the following JSON block to your User Settings (JSON) file in VS Code. You can do this by pressing `Ctrl + Shift + P` and typing `Preferences: Open User Settings (JSON)`. 

More about using MCP server tools in VS Code's [agent mode documentation](https://code.visualstudio.com/docs/copilot/chat/mcp-servers).

<table>
<tr><th>Version 0.3.0+ or greater</th><th>Version 0.2.3 or lower</th></tr>
<tr valign=top>
<td>

```json
{
  "mcp": {
    "servers": {
      "terraform": {
        "command": "docker",
        "args": [
          "run",
          "-i",
          "--rm",
          "-e", "${input:tfe_token}",
          "-e", "${input:tfe_hostname}",
          "hashicorp/terraform-mcp-server:0.3.0"
        ]
      }
    },
    "inputs": [
      {
        "type": "promptString",
        "id": "tfe_token",
        "description": "Terraform API Token",
        "password": true
      },
      {
        "type": "promptString",
        "id": "tfe_hostname",
        "description": "Terraform Hostname",
        "password": false
      }
    ]
  }
}
```
</td>
<td>

```json
{
  "mcp": {
    "servers": {
      "terraform": {
        "command": "docker",
        "args": [
          "run",
          "-i",
          "--rm",
          "hashicorp/terraform-mcp-server:0.2.3"
        ]
      }
    }
  }
}
```

</td>
</tr>
</table>

Optionally, you can add a similar example (i.e. without the mcp key) to a file called `.vscode/mcp.json` in your workspace. This will allow you to share the configuration with others.

<table>
<tr><th>Version 0.3.0+ or greater</th><th>Version 0.2.3 or lower</th></tr>
<tr valign=top>
<td>

```json
{
  "servers": {
    "terraform": {
      "command": "docker",
      "args": [
        "run",
        "-i",
        "--rm",
        "-e", "${input:tfe_token}",
        "-e", "${input:tfe_hostname}",
        "hashicorp/terraform-mcp-server:0.3.0"
      ]
    }
  },
  "inputs": [
    {
      "type": "promptString",
      "id": "tfe_token",
      "description": "Terraform API Token",
      "password": true
    },
    {
      "type": "promptString",
      "id": "tfe_hostname",
      "description": "Terraform hostname",
      "password": false
    }
  ]
}
```

</td>
<td>

```json
{
  "servers": {
    "terraform": {
      "command": "docker",
      "args": [
        "run",
        "-i",
        "--rm",
        "hashicorp/terraform-mcp-server:0.2.3"
      ]
    }
  }
}
```
</td>
</tr>
</table>


[<img alt="Install in VS Code (docker)" src="https://img.shields.io/badge/VS_Code-VS_Code?style=flat-square&label=Install%20Terraform%20MCP&color=0098FF">](https://vscode.dev/redirect?url=vscode%3Amcp%2Finstall%3F%7B%22name%22%3A%22terraform%22%2C%22command%22%3A%22docker%22%2C%22args%22%3A%5B%22run%22%2C%22-i%22%2C%22--rm%22%2C%22hashicorp%2Fterraform-mcp-server%22%5D%7D)
[<img alt="Install in VS Code Insiders (docker)" src="https://img.shields.io/badge/VS_Code_Insiders-VS_Code_Insiders?style=flat-square&label=Install%20Terraform%20MCP&color=24bfa5">](https://insiders.vscode.dev/redirect?url=vscode-insiders%3Amcp%2Finstall%3F%7B%22name%22%3A%22terraform%22%2C%22command%22%3A%22docker%22%2C%22args%22%3A%5B%22run%22%2C%22-i%22%2C%22--rm%22%2C%22hashicorp%2Fterraform-mcp-server%22%5D%7D)

### Usage with Cursor

Add this to your Cursor config (`~/.cursor/mcp.json`) or via Settings → Cursor Settings → MCP:

<table>
<tr><th>Version 0.3.0+ or greater</th><th>Version 0.2.3 or lower</th></tr>
<tr valign=top>
<td>

```json
{
  "servers": {
    "terraform": {
      "command": "docker",
      "args": [
        "run",
        "-i",
        "--rm",
        "-e", "<<PASTE_TFE_HOSTNAME_HERE>>",
        "-e", "<<PASTE_TFE_TOKEN_HERE>>",
        "hashicorp/terraform-mcp-server:0.3.0"
      ]
    }
  }
}
```

</td>
<td>

```json
{
  "servers": {
    "terraform": {
      "command": "docker",
      "args": [
        "run",
        "-i",
        "--rm",
        "hashicorp/terraform-mcp-server:0.2.3"
      ]
    }
  }
}
```
</td>
</tr>
</table>

<a href="cursor://anysphere.cursor-deeplink/mcp/install?name=terraform&config=eyJjb21tYW5kIjoiZG9ja2VyIiwiYXJncyI6WyJydW4iLCItaSIsIi0tcm0iLCJoYXNoaWNvcnAvdGVycmFmb3JtLW1jcC1zZXJ2ZXIiXX0%3D">
  <img alt="Add terraform MCP server to Cursor" src="https://cursor.com/deeplink/mcp-install-dark.png" height="32" />
</a>

### Usage with Claude Desktop / Amazon Q Developer / Amazon Q CLI

More about using MCP server tools in Claude Desktop [user documentation](https://modelcontextprotocol.io/quickstart/user). Read more about using MCP server in Amazon Q from the [documentation](https://docs.aws.amazon.com/amazonq/latest/qdeveloper-ug/qdev-mcp.html).

<table>
<tr><th>Version 0.3.0+ or greater</th><th>Version 0.2.3 or lower</th></tr>
<tr valign=top>
<td>

```json
{
  "mcpServers": {
    "terraform": {
      "command": "docker",
      "args": [
        "run",
        "-i",
        "--rm",
        "-e", "<<PASTE_TFE_HOSTNAME_HERE>>",
        "-e", "<<PASTE_TFE_TOKEN_HERE>>",
        "hashicorp/terraform-mcp-server:0.3.0"
      ]
    }
  }
}
```

</td>
<td>

```json
{
  "mcpServers": {
    "terraform": {
      "command": "docker",
      "args": [
        "run",
        "-i",
        "--rm",
        "hashicorp/terraform-mcp-server:0.2.3"
      ]
    }
  }
}
```
</td>
</tr>
</table>

### Usage with Claude Code

More about using and adding MCP server tools in Claude Code [user documentation](https://docs.claude.com/en/docs/claude-code/mcp)

#### Local (stdio) Transport

```sh
claude mcp add terraform -s user -t stdio -- docker run -i --rm hashicorp/terraform-mcp-server
```

#### Remote (streamable-http) Transport

```sh
# Run server (example)
docker run -p 8080:8080 --rm -e TRANSPORT_MODE=streamable-http -e TRANSPORT_HOST=0.0.0.0 hashicorp/terraform-mcp-server

# Add to Claude Code
claude mcp add --transport http terraform http://localhost:8080/mcp
```

## Install from source

Use the latest release version:

```console
go install github.com/hashicorp/terraform-mcp-server/cmd/terraform-mcp-server@latest
```

Use the main branch:

```console
go install github.com/hashicorp/terraform-mcp-server/cmd/terraform-mcp-server@main
```

<table>
<tr><th>Version 0.3.0+ or greater</th><th>Version 0.2.3 or lower</th></tr>
<tr valign=top>
<td>

```json
{
  "mcp": {
    "servers": {
      "terraform": {
        "type": "stdio",
        "command": "/path/to/terraform-mcp-server",
        "env": {
          "TFE_TOKEN": "<<TFE_TOKEN_HERE>>"
        },
      }
    }
  }
}
```

</td>
<td>

```json
{
  "mcp": {
    "servers": {
      "terraform": {
        "type": "stdio",
        "command": "/path/to/terraform-mcp-server"
      }
    }
  }
}
```
</td>
</tr>
</table>

## Building the Docker Image locally

Before using the server, you need to build the Docker image locally:

1. Clone the repository:
```bash
git clone https://github.com/hashicorp/terraform-mcp-server.git
cd terraform-mcp-server
```

2. Build the Docker image:
```bash
make docker-build
```

3. This will create a local Docker image that you can use in the following configuration.

```bash
# Run in stdio mode
docker run -i --rm terraform-mcp-server:dev

# Run in streamable-http mode
docker run -p 8080:8080 --rm -e TRANSPORT_MODE=streamable-http -e TRANSPORT_HOST=0.0.0.0 terraform-mcp-server:dev
```

> **Note:** When running in Docker, you should set `TRANSPORT_HOST=0.0.0.0` to allow connections from outside the container.

4. (Optional) Test connection in http mode
  
```bash
# Test the connection
curl http://localhost:8080/health
```

5. You can use it on your AI assistant as follow:

```json
{
  "mcpServers": {
    "terraform": {
      "command": "docker",
      "args": [
        "run",
        "-i",
        "--rm",
        "terraform-mcp-server:dev"
      ]
    }
  }
}
```

## Available Tools

[Check out available tools here :link:](https://developer.hashicorp.com/terraform/docs/tools/mcp-server/reference#available-tools)

## Available Resources

[Check out available resources here :link:](https://developer.hashicorp.com/terraform/docs/tools/mcp-server/reference#available-tools)

## Transport Support

The Terraform MCP Server supports multiple transport protocols:

### 1. Stdio Transport (Default)
Standard input/output communication using JSON-RPC messages. Ideal for local development and direct integration with MCP clients.

### 2. StreamableHTTP Transport
Modern HTTP-based transport supporting both direct HTTP requests and Server-Sent Events (SSE) streams. This is the recommended transport for remote/distributed setups.

**Features:**
- **Endpoint**: `http://{hostname}:8080/mcp`
- **Health Check**: `http://{hostname}:8080/health`
- **Environment Configuration**: Set `TRANSPORT_MODE=http` or `TRANSPORT_PORT=8080` to enable

## Session Modes

The Terraform MCP Server supports two session modes when using the StreamableHTTP transport:

- **Stateful Mode (Default)**: Maintains session state between requests, enabling context-aware operations.
- **Stateless Mode**: Each request is processed independently without maintaining session state, which can be useful for high-availability deployments or when using load balancers.

To enable stateless mode, set the environment variable:
```bash
export MCP_SESSION_MODE=stateless
```

## Development

### Prerequisites
- Go (check [go.mod](./go.mod) file for specific version)
- Docker (optional, for container builds)

### Available Make Commands

| Command | Description |
|---------|-------------|
| `make build` | Build the binary |
| `make test` | Run all tests |
| `make test-e2e` | Run end-to-end tests |
| `make docker-build` | Build Docker image |
| `make run-http` | Run HTTP server locally |
| `make docker-run-http` | Run HTTP server in Docker |
| `make test-http` | Test HTTP health endpoint |
| `make clean` | Remove build artifacts |
| `make help` | Show all available commands |

## Contributing

1. Fork the repository
2. Create your feature branch
3. Make your changes
4. Run tests
5. Submit a pull request

## License

This project is licensed under the terms of the MPL-2.0 open source license. Please refer to [LICENSE](./LICENSE) file for the full terms.

## Security

For security issues, please contact security@hashicorp.com or follow our [security policy](https://www.hashicorp.com/en/trust/security/vulnerability-management).

## Support

For bug reports and feature requests, please open an issue on GitHub.

For general questions and discussions, open a GitHub Discussion.<|MERGE_RESOLUTION|>--- conflicted
+++ resolved
@@ -54,29 +54,12 @@
 terraform-mcp-server streamable-http [--transport-port 8080] [--transport-host 127.0.0.1] [--mcp-endpoint /mcp] [--log-file /path/to/log]
 ```
 
-<<<<<<< HEAD
-=======
-## Session Modes
-
-The Terraform MCP Server supports two session modes when using the StreamableHTTP transport:
-
-- **Stateful Mode (Default)**: Maintains session state between requests, enabling context-aware operations.
-
-- **Stateless Mode**: Each request is processed independently without maintaining session state, which can be useful for high-availability deployments or when using load balancers.
-
-To enable stateless mode, set the environment variable:
-
-```bash
-export MCP_SESSION_MODE=stateless
-```
-
 ## Instructions
 
 Default instructions for the MCP server is located in `cmd/terraform-mcp-server/instructions.md`, if those do not seem appropriate for your organization's Terraform practices or if the MCP server is producing inccurate responses, please replace them with your own instructions and rebuild the container or binary. An example of such instruction is located in `instructions/example-mcp-instructions.md`
 
 `AGENTS.md` essentially behaves as READMEs for coding agents: a dedicated, predictable place to provide the context and instructions to help AI coding agents work on your project. One `AGENTS.md` file works with different coding agents. An example of such instruction is located in `instructions/example-AGENTS.md`, in order to use it commit a file name `AGENTS.md` to the directory where your Terraform configurations reside.
 
->>>>>>> 0220bcf6
 ## Installation
 
 ### Usage with Visual Studio Code
