--- conflicted
+++ resolved
@@ -98,11 +98,7 @@
 }
 ```
 
-<<<<<<< HEAD
-### Usage with Claude Desktop
-=======
-### Usage with Claude Desktop / Amazon Q Developer / Amazon Q CLI
->>>>>>> 0f88afd0
+### Usage with Claude Desktop### Usage with Claude Desktop / Amazon Q Developer / Amazon Q CLI
 
 More about using MCP server tools in Claude Desktop [user documentation](https://modelcontextprotocol.io/quickstart/user).
 Read more about using MCP server in Amazon Q from the [documentation](https://docs.aws.amazon.com/amazonq/latest/qdeveloper-ug/qdev-mcp.html).
