--- conflicted
+++ resolved
@@ -138,14 +138,9 @@
 | `providers` | `getProviderDocs`      | Fetches the complete documentation content for a specific provider resource, data source, or function using a document ID obtained from the `resolveProviderDocID` tool. Returns the raw documentation in markdown format.                                     |
 | `modules`   | `searchModules`        | Searches the Terraform Registry for modules based on specified `moduleQuery` with pagination. Returns a list of module IDs with their names, descriptions, download counts, verification status, and publish dates                                             |
 | `modules`   | `moduleDetails`        | Retrieves detailed documentation for a module using a module ID obtained from the `searchModules` tool including inputs, outputs, configuration, submodules, and examples.                                                                                     |
-<<<<<<< HEAD
-| `policies`   | `searchPolicies`        | Queries the Terraform Registry to find and list the appropriate Sentinel Policy based on the provided query `policyQuery`. Returns a list of matching policies with terraformPolicyIDs with their name, title and download counts.                                                                                    |
-| `policies`   | `policyDetails`        | Retrieves detailed documentation for a policy set using a terraformPolicyID obtained from the `searchPolicies` tool including policy readme and implementation details.                                                                                     |
+| `policies`  | `searchPolicies`       | Queries the Terraform Registry to find and list the appropriate Sentinel Policy based on the provided query `policyQuery`. Returns a list of matching policies with terraformPolicyIDs with their name, title and download counts.                             |
+| `policies`  | `policyDetails`        | Retrieves detailed documentation for a policy set using a terraformPolicyID obtained from the `searchPolicies` tool including policy readme and implementation details.                                                                                        |
 ### Install from source
-=======
-
-## Install from source
->>>>>>> 632c30f9
 
 Use the latest release version:
 
