// Copyright (c) HashiCorp, Inc.
// SPDX-License-Identifier: MPL-2.0

package resources

import (
	"context"
	"fmt"
	"io"
	"net/http"
	"net/url"
	"path"

	"github.com/hashicorp/terraform-mcp-server/pkg/client"
	"github.com/hashicorp/terraform-mcp-server/pkg/utils"
	"github.com/mark3labs/mcp-go/mcp"
	"github.com/mark3labs/mcp-go/server"
	log "github.com/sirupsen/logrus"
)

// Base URL for the Terraform style guide and module development guide markdown files
const terraformGuideRawURL = "https://raw.githubusercontent.com/hashicorp/web-unified-docs/main/content/terraform/v1.12.x/docs/language"

// RegisterResources adds the new resource
func RegisterResources(hcServer *server.MCPServer, logger *log.Logger) {
	hcServer.AddResource(TerraformStyleGuideResource(logger))
	hcServer.AddResource(TerraformModuleDevGuideResource(logger))
}

// TerraformStyleGuideResource returns the resource and handler for the style guide
func TerraformStyleGuideResource(logger *log.Logger) (mcp.Resource, server.ResourceHandlerFunc) {
	resourceURI := "/terraform/style-guide"
	description := "Terraform Style Guide"

	return mcp.NewResource(
			resourceURI,
			description,
			mcp.WithMIMEType("text/markdown"),
			mcp.WithResourceDescription(description),
		),
		func(ctx context.Context, request mcp.ReadResourceRequest) ([]mcp.ResourceContents, error) {

			// Get a simple http client to access the public Terraform registry from context
			httpClient, err := client.GetHttpClientFromContext(ctx, logger)
			if err != nil {
				return nil, utils.LogAndReturnError(logger, "getting http client for public Terraform registry", err)
			}
<<<<<<< HEAD

			httpClient := terraformClients.HttpClient
			styleGuideURL, err := url.JoinPath(terraformGuideRawURL, "style.mdx")
=======
			resp, err := httpClient.Get(fmt.Sprintf("%s/style.mdx", terraformGuideRawURL))
>>>>>>> 7961cc09
			if err != nil {
				return nil, utils.LogAndReturnError(logger, "getting URL for Terraform Style Guide markdown", err)
			}
			resp, err := httpClient.Get(styleGuideURL)
			if err != nil {
				return nil, utils.LogAndReturnError(logger, "fetching Terraform Style Guide markdown", err)
			}
			defer resp.Body.Close()
			if resp.StatusCode != http.StatusOK {
				return nil, utils.LogAndReturnError(logger, "fetching Terraform Style Guide markdown", fmt.Errorf("status: %s", resp.Status))
			}
			body, err := io.ReadAll(resp.Body)
			if err != nil {
				return nil, utils.LogAndReturnError(logger, "reading Terraform Style Guide markdown", err)
			}
			return []mcp.ResourceContents{
				mcp.TextResourceContents{
					MIMEType: "text/markdown",
					URI:      resourceURI,
					Text:     string(body),
				},
			}, nil
		}
}

// TerraformModuleDevGuideResource returns a resource and handler for the Terraform Module Development Guide markdown files
func TerraformModuleDevGuideResource(logger *log.Logger) (mcp.Resource, server.ResourceHandlerFunc) {
	resourceURI := "/terraform/module-development"
	description := "Terraform Module Development Guide"

	var urls = []struct {
		Name string
		URL  string
	}{
		{"index", fmt.Sprintf("%s/%s", terraformGuideRawURL, "modules/develop/index.mdx")},
		{"composition", fmt.Sprintf("%s/%s", terraformGuideRawURL, "modules/develop/composition.mdx")},
		{"structure", fmt.Sprintf("%s/%s", terraformGuideRawURL, "modules/develop/structure.mdx")},
		{"providers", fmt.Sprintf("%s/%s", terraformGuideRawURL, "modules/develop/providers.mdx")},
		{"publish", fmt.Sprintf("%s/%s", terraformGuideRawURL, "modules/develop/publish.mdx")},
		{"refactoring", fmt.Sprintf("%s/%s", terraformGuideRawURL, "modules/develop/refactoring.mdx")},
	}

	return mcp.NewResource(
			resourceURI,
			description,
			mcp.WithMIMEType("text/markdown"),
			mcp.WithResourceDescription(description),
		),
		func(ctx context.Context, request mcp.ReadResourceRequest) ([]mcp.ResourceContents, error) {
			// Get a simple http client to access the public Terraform registry from context
			httpClient, err := client.GetHttpClientFromContext(ctx, logger)
			if err != nil {
				return nil, utils.LogAndReturnError(logger, "getting http client for public Terraform registry", err)
			}

			var contents []mcp.ResourceContents
			for _, u := range urls {
				resp, err := httpClient.Get(u.URL)
				if err != nil {
					return nil, utils.LogAndReturnError(logger, fmt.Sprintf("fetching %s markdown", u.Name), err)
				}
				if resp.StatusCode != http.StatusOK {
					resp.Body.Close()
					return nil, utils.LogAndReturnError(logger, fmt.Sprintf("fetching %s markdown, status not ok", u.Name), fmt.Errorf("status: %s", resp.Status))
				}
				body, err := io.ReadAll(resp.Body)
				resp.Body.Close()
				if err != nil {
					return nil, utils.LogAndReturnError(logger, fmt.Sprintf("reading %s markdown", u.Name), err)
				}
				contents = append(contents, mcp.TextResourceContents{
					MIMEType: "text/markdown",
					URI:      path.Join(resourceURI, u.Name),
					Text:     string(body),
				})
			}
			return contents, nil
		}
}<|MERGE_RESOLUTION|>--- conflicted
+++ resolved
@@ -45,13 +45,8 @@
 			if err != nil {
 				return nil, utils.LogAndReturnError(logger, "getting http client for public Terraform registry", err)
 			}
-<<<<<<< HEAD
 
-			httpClient := terraformClients.HttpClient
-			styleGuideURL, err := url.JoinPath(terraformGuideRawURL, "style.mdx")
-=======
 			resp, err := httpClient.Get(fmt.Sprintf("%s/style.mdx", terraformGuideRawURL))
->>>>>>> 7961cc09
 			if err != nil {
 				return nil, utils.LogAndReturnError(logger, "getting URL for Terraform Style Guide markdown", err)
 			}
