package tfregistry

import (
	"context"
	"encoding/json"
	"fmt"
	"net/http"

	log "github.com/sirupsen/logrus"

	"github.com/mark3labs/mcp-go/mcp"
	"github.com/mark3labs/mcp-go/server"
)

// ProviderDetails creates a tool to get provider details from registry.
func ProviderDetails(registryClient *http.Client, logger *log.Logger) (tool mcp.Tool, handler server.ToolHandlerFunc) {
	return mcp.NewTool("providerDetails",
			mcp.WithDescription("Get Terraform provider details by namespace, name and version from the Terraform registry."),
			mcp.WithString("name", mcp.Required(), mcp.Description("The name of the provider to retrieve")),
			mcp.WithString("namespace", mcp.Description("The namespace of the provider to retrieve"), mcp.DefaultString("hashicorp")),
			mcp.WithString("version", mcp.Description("The version of the provider to retrieve"), mcp.DefaultString("latest")),
			mcp.WithString("sourceType", mcp.Description("The source type of the Terraform provider to retrieve, can be 'resources' or 'data-sources'")),
		),
		func(ctx context.Context, request mcp.CallToolRequest) (*mcp.CallToolResult, error) {
			// TODO: Parse pagination options
			// pageNumber, _ := OptionalParam[int](request, "page_number")
			// pageSize, _ := OptionalParam[int](request, "page_size")

			name := request.Params.Arguments["name"].(string)
			namespace := request.Params.Arguments["namespace"]
			version := request.Params.Arguments["version"]
			sourceType := request.Params.Arguments["sourceType"]

			if ns, ok := namespace.(string); ok && ns != "" {
				namespace = ns
			} else {
				namespace = "hashicorp"
			}

			if v, ok := version.(string); ok && v != "" && v != "latest" {
				version = v
			} else {
				version = GetLatestProviderVersion(registryClient, namespace, name, logger)
			}

			providerUri := ConstructProviderVersionURI(namespace, name, version)
			logger.Debugf("Constructed provider URI: %s", providerUri)

			providerVersionID, _, err := GetProviderDetails(registryClient, providerUri, logger)
			if err != nil {
				return nil, logAndReturnError(logger, "getting provider details", err)
			}
			var uri string
			content := fmt.Sprintf("# %s provider docs\n\n", name)
			var pageNumber float64 = 1
			for {
				if sourceType, ok := sourceType.(string); ok && sourceType != "" {
					uri = fmt.Sprintf("provider-docs?filter[provider-version]=%s&filter[category]=%s&page[number]=%v", providerVersionID, sourceType, pageNumber)
				} else {
					uri = fmt.Sprintf("provider-docs?filter[provider-version]=%s&page[number]=%v", providerVersionID, pageNumber)
				}

				response, err := sendRegistryCall(registryClient, "GET", uri, logger, "v2")
				if err != nil {
					return nil, logAndReturnError(logger, "sending provider docs request", err)
				}

				var providerDocs ProviderDocs
				if err := json.Unmarshal(response, &providerDocs); err != nil {
					return nil, logAndReturnError(logger, "unmarshalling provider docs", err)
				}

				if len(providerDocs.Data) == 0 {
					break
				} else {
					for _, doc := range providerDocs.Data {
						content += fmt.Sprintf("## %s \n\n**Id:** %s \n\n**Category:** %s\n\n**Subcategory:** %s\n\n**Path:** %s\n\n",
							doc.Attributes.Title, doc.ID, doc.Attributes.Category, doc.Attributes.Subcategory, doc.Attributes.Path)
					}
				}
				pageNumber++
			}
			return mcp.NewToolResultText(content), nil
		}
}

func providerResourceDetails(registryClient *http.Client, logger *log.Logger) (tool mcp.Tool, handler server.ToolHandlerFunc) {
	return mcp.NewTool("providerResourceDetails",
			mcp.WithDescription("Retrieve details about deploying resources using a specific Terraform provider."),
			mcp.WithString("sourceType", mcp.Description("The source type of the Terraform provider to retrieve")),
			mcp.WithString("name", mcp.Required(), mcp.Description("The name of the provider to retrieve")),
			mcp.WithString("sourceName", mcp.Required(), mcp.Description("The resource of the Terraform provider to retrieve")),
			mcp.WithString("namespace", mcp.Description("The namespace of the provider to retrieve"), mcp.DefaultString("hashicorp")),
			mcp.WithString("version", mcp.Description("The version of the provider to retrieve"), mcp.DefaultString("latest")),
			mcp.WithNumber("pageNumber", mcp.Description("Page number"), mcp.DefaultNumber(1)),
		),
		func(ctx context.Context, request mcp.CallToolRequest) (*mcp.CallToolResult, error) {
			// TODO: Parse pagination options
			// pageNumber, _ := OptionalParam[int](request, "page_number")
			// pageSize, _ := OptionalParam[int](request, "page_size")

			name := request.Params.Arguments["name"].(string)
			sourceName := request.Params.Arguments["sourceName"].(string)
			namespace := request.Params.Arguments["namespace"]
			version := request.Params.Arguments["version"]
			sourceType := request.Params.Arguments["sourceType"]
			pageNumber := request.Params.Arguments["pageNumber"]
			if ns, ok := namespace.(string); ok && ns != "" {
				namespace = ns
			} else {
				namespace = "hashicorp"
			}

			if v, ok := version.(string); ok && v != "" && v != "latest" {
				version = v
			} else {
				version = GetLatestProviderVersion(registryClient, namespace, name, logger)
			}

			providerUri := ConstructProviderVersionURI(namespace, name, version)
			logger.Debugf("Constructed provider URI: %s", providerUri)

			providerVersionID, _, err := GetProviderDetails(registryClient, providerUri, logger)
			if err != nil {
				return nil, logAndReturnError(logger, "retrieving provider details", err)
			}

			var sourceTypeSlice []string
			if s, ok := sourceType.(string); ok && s != "" {
				sourceTypeSlice = []string{s}
			} else {
				sourceTypeSlice = []string{"resources", "data-sources"}
			}
			content, err := GetProviderResourceDetails(registryClient, providerVersionID, sourceName, sourceTypeSlice, pageNumber, logger)
			if err != nil {
				return nil, err
			}

			if content == "" {
				content = fmt.Sprintf("Resource '%s' not found in the provider documentation", sourceName)
			}

			return mcp.NewToolResultText(content), nil
		}
}

const MODULE_BASE_PATH = "registry://modules"

func ListModules(registryClient *http.Client, logger *log.Logger) (tool mcp.Tool, handler server.ToolHandlerFunc) {
	listModulesTool := mcp.NewTool("listModules",
		mcp.WithDescription("List Terraform modules based on name and namespace from the Terraform registry."),
		mcp.WithString("name",
			mcp.DefaultString(""),
			mcp.Description("The name of the modules to retrieve"),
		),
		mcp.WithString("namespace",
			mcp.DefaultString(""),
			mcp.Description("The namespace of the modules to retrieve"),
		),
		mcp.WithNumber("currentOffset",
			mcp.Description("Current offset for pagination"),
			mcp.Min(0),
			mcp.DefaultNumber(0),
		),
	)

	listModulesHandler := func(ctx context.Context, request mcp.CallToolRequest) (*mcp.CallToolResult, error) {
		name := request.Params.Arguments["name"]
		namespace := request.Params.Arguments["namespace"]
		currentOffset := request.Params.Arguments["currentOffset"]

<<<<<<< HEAD
		response, err := getModuleDetails(registryClient, namespace, name, currentOffset, logger)
=======
		response, moduleUri, err := GetModuleDetails(registryClient, namespace, name, logger)
>>>>>>> 82b6319e
		if err != nil {
			logger.Errorf("Error getting modules: %v", err)
			return nil, err
		}

		var content *string
		if ns, ok := namespace.(string); !ok || ns == "" {
			content, err = UnmarshalTFModulePlural(response)
			if err != nil {
				logger.Errorf("Error unmarshalling modules: %v", err)
				return nil, err
			}
		} else {
			content, err = UnmarshalTFModuleSingular(response)
			if err != nil {
				logger.Errorf("Error unmarshalling module: %v", err)
				return nil, err
			}
		}

		return mcp.NewToolResultText(*content), nil
	}

	return listModulesTool, listModulesHandler
}

<<<<<<< HEAD
func getModuleDetails(providerClient *http.Client, namespace interface{}, name interface{}, currentOffset interface{}, logger *log.Logger) ([]byte, error) {
	// Clean up the URI
	uri := "modules"
	if ns, ok := namespace.(string); ok && ns != "" {
		if n, ok := name.(string); ok && n != "" {
			uri = fmt.Sprintf("%s/%s/%s", uri, ns, n)
		} else {
			uri = fmt.Sprintf("%s/%s", uri, ns)
		}
	}

	if cO, ok := currentOffset.(float64); ok {
		uri = fmt.Sprintf("%s?offset=%v", uri, cO)
	} else {
		uri = fmt.Sprintf("%s?offset=%v", uri, 0)
	}
	response, err := SendRegistryCall(providerClient, "GET", uri, logger)
	if err != nil {
		logger.Errorf("Error sending request: %v", err)
		return nil, fmt.Errorf("error sending request: %w", err)
	}

	// Return the filtered JSON as a string
	return response, nil
}

=======
>>>>>>> 82b6319e
func UnmarshalTFModulePlural(response []byte) (*string, error) {
	// Get the list of modules
	var terraformModules TerraformModules
	err := json.Unmarshal(response, &terraformModules)
	if err != nil {
		return nil, fmt.Errorf("error unmarshalling modules: %w", err)
	}

	content := fmt.Sprintf("# %s modules\n\n", MODULE_BASE_PATH)
	for _, module := range terraformModules.Data {
		content += fmt.Sprintf("## %s \n\n**Id:** %s \n\n**OwnerName:** %s\n\n**Namespace:** %s\n\n**Source:** %s\n\n",
			module.Name,
			module.ID,
			module.Owner,
			module.Namespace,
			module.Source,
		)
	}
	return &content, nil
}

func UnmarshalTFModuleSingular(response []byte) (*string, error) {
	// Handles one module
	var terraformModules TerraformModuleVersionDetails
	err := json.Unmarshal(response, &terraformModules)
	if err != nil {
		return nil, fmt.Errorf("error unmarshalling module: %w", err)
	}
	content := fmt.Sprintf("# %s modules\n\n", MODULE_BASE_PATH)
	content += fmt.Sprintf("## %s \n\n**Id:** %s \n\n**OwnerName:** %s\n\n**Namespace:** %s\n\n**Source:** %s\n\n",
		terraformModules.Name,
		terraformModules.ID,
		terraformModules.Owner,
		terraformModules.Namespace,
		terraformModules.Source,
		// TODO: Add more details
	)
	return &content, nil
}<|MERGE_RESOLUTION|>--- conflicted
+++ resolved
@@ -169,11 +169,7 @@
 		namespace := request.Params.Arguments["namespace"]
 		currentOffset := request.Params.Arguments["currentOffset"]
 
-<<<<<<< HEAD
 		response, err := getModuleDetails(registryClient, namespace, name, currentOffset, logger)
-=======
-		response, moduleUri, err := GetModuleDetails(registryClient, namespace, name, logger)
->>>>>>> 82b6319e
 		if err != nil {
 			logger.Errorf("Error getting modules: %v", err)
 			return nil, err
@@ -200,7 +196,6 @@
 	return listModulesTool, listModulesHandler
 }
 
-<<<<<<< HEAD
 func getModuleDetails(providerClient *http.Client, namespace interface{}, name interface{}, currentOffset interface{}, logger *log.Logger) ([]byte, error) {
 	// Clean up the URI
 	uri := "modules"
@@ -227,8 +222,6 @@
 	return response, nil
 }
 
-=======
->>>>>>> 82b6319e
 func UnmarshalTFModulePlural(response []byte) (*string, error) {
 	// Get the list of modules
 	var terraformModules TerraformModules
